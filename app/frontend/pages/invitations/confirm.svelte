<script>
  import { router } from "@inertiajs/svelte";
  import {
    Card,
    CardContent,
    CardDescription,
    CardHeader,
    CardTitle,
  } from "$lib/components/ui/card";

  import { Input } from "$lib/components/ui/input";
  import { Label } from "$lib/components/ui/label";
  import { Separator } from "$lib/components/ui/separator";
  import { CheckCircle, Mail, ArrowLeft } from "@lucide/svelte";
<<<<<<< HEAD
=======
  import { toast } from "svelte-sonner";
>>>>>>> fd6a4986

  export let invitation;
  export let project;
  export let user_email;
  export let errors = {};

  let firstName = "";
  let lastName = "";
  let email = user_email || ""; // Use invitation email or empty string
  let isSubmitting = false;
  let emailError = "";
  let firstNameError = "";
  let lastNameError = "";
  let generalError = "";

  // Set initial errors from server
  $: {
    if (errors.first_name) {
      firstNameError = Array.isArray(errors.first_name)
        ? errors.first_name[0]
        : errors.first_name;
    }
    if (errors.last_name) {
      lastNameError = Array.isArray(errors.last_name)
        ? errors.last_name[0]
        : errors.last_name;
    }
    if (errors.email) {
      emailError = Array.isArray(errors.email) ? errors.email[0] : errors.email;
    }
    if (errors.message) {
      generalError = errors.message;
      toast.error(errors.message);
    }
  }

  // Check if this is a link-only invitation (no email provided)
  $: isLinkOnlyInvitation = !user_email;

  // Reactive form validation - only validate email on client side
  $: formIsValid = isLinkOnlyInvitation
    ? email.trim().length > 0 && validateEmail(email.trim())
    : true;

  function validateEmail(email) {
    const emailRegex = /^[^\s@]+@[^\s@]+\.[^\s@]+$/;
    return emailRegex.test(email);
  }

  function isFormValid() {
    const hasFirstName = firstName.trim().length > 0;
    const hasLastName = lastName.trim().length > 0;
    const hasValidEmail = isLinkOnlyInvitation
      ? email.trim().length > 0 && validateEmail(email.trim())
      : true;

    return hasFirstName && hasLastName && hasValidEmail;
  }

  function validateAndSetErrors() {
    // Only validate email on client side
    emailError = "";

    if (isLinkOnlyInvitation && email.trim() && !validateEmail(email.trim())) {
      emailError = "Please enter a valid email address";
      return false;
    }

    if (isLinkOnlyInvitation && !email.trim()) {
      emailError = "Email address is required";
      return false;
    }

    return true; // Always return true since we only validate email now
  }

  function confirmAcceptance() {
    if (!validateAndSetErrors()) {
      return;
    }

    // Clear previous errors
    firstNameError = "";
    lastNameError = "";
    generalError = "";
    isSubmitting = true;

    router.post(
      `/invitations/${invitation.token}/confirm`,
      {
        first_name: firstName.trim(),
        last_name: lastName.trim(),
        email: isLinkOnlyInvitation ? email.trim() : undefined, // Only send email for link-only invitations
      },
      {
        onSuccess: () => {
          // Will redirect automatically from controller
        },
        onError: (errors) => {
          console.error("Error confirming invitation:", errors);
          isSubmitting = false;

          // Handle validation errors
          if (errors.first_name) {
            firstNameError = Array.isArray(errors.first_name)
              ? errors.first_name[0]
              : errors.first_name;
          }
          if (errors.last_name) {
            lastNameError = Array.isArray(errors.last_name)
              ? errors.last_name[0]
              : errors.last_name;
          }
          if (errors.email) {
            emailError = Array.isArray(errors.email)
              ? errors.email[0]
              : errors.email;
          }

          // Handle general errors
          if (errors.message || errors.error) {
            generalError = errors.message || errors.error;
            toast.error(generalError);
          }
        },
      },
    );
  }

  function goBack() {
    router.get(`/invitations/${invitation.token}`);
  }

  function handleEmailInput() {
    if (emailError && email.trim()) {
      emailError = "";
    }
  }
</script>

<svelte:head>
  <title>Confirm Invitation - {project.name} - SplitMySub</title>
</svelte:head>

<div class="mx-auto max-w-7xl px-4 py-8 sm:px-6 lg:px-8">
  <!-- Header -->
  <div class="text-center mb-8">
    <div class="mb-4">
      <div class="text-2xl font-bold text-blue-600 mb-2">SplitMySub</div>
      <p class="text-muted-foreground">Subscription Cost Sharing Made Simple</p>
    </div>

    <h1 class="text-3xl font-bold tracking-tight mb-2">Almost There!</h1>
    <p class="text-lg text-muted-foreground">
      Please confirm your details to join {project.name}
    </p>
  </div>

  <!-- User Details Form -->
  <div class="mx-auto max-w-2xl">
    <Card>
      <CardHeader>
        <CardTitle class="flex items-center gap-2">
          <Mail class="h-5 w-5" />
          Your Details
        </CardTitle>
        <CardDescription>
          We'll create your account with these details
        </CardDescription>
      </CardHeader>
      <CardContent class="space-y-4">
        {#if generalError}
          <div class="bg-red-50 border border-red-200 rounded-md p-3">
            <p class="text-sm text-red-600">{generalError}</p>
          </div>
        {/if}

        <div class="space-y-2">
          <Label for="email">Email Address</Label>
          {#if isLinkOnlyInvitation}
            <!-- Allow email input for link-only invitations -->
            <Input
              id="email"
              type="email"
              bind:value={email}
              oninput={handleEmailInput}
              placeholder="Enter your email address"
              required
              class={emailError ? "border-red-500" : ""}
            />
            {#if emailError}
              <p class="text-sm text-red-600">{emailError}</p>
            {/if}
            <p class="text-sm text-muted-foreground">
              This will be your account email address
            </p>
          {:else}
            <!-- Show fixed email for email-specific invitations -->
            <Input
              id="email"
              type="email"
              value={user_email}
              disabled
              class="bg-muted"
            />
            <p class="text-sm text-muted-foreground">
              This email was invited to join the project
            </p>
          {/if}
        </div>

        <div class="grid grid-cols-2 gap-4">
          <div class="space-y-2">
            <Label for="firstName">First Name</Label>
            <Input
              id="firstName"
              type="text"
              bind:value={firstName}
              placeholder="Enter your first name"
              required
              class={firstNameError ? "border-red-500" : ""}
            />
            {#if firstNameError}
              <p class="text-sm text-red-600">{firstNameError}</p>
            {/if}
          </div>
          <div class="space-y-2">
            <Label for="lastName">Last Name</Label>
            <Input
              id="lastName"
              type="text"
              bind:value={lastName}
              placeholder="Enter your last name"
              required
              class={lastNameError ? "border-red-500" : ""}
            />
            {#if lastNameError}
              <p class="text-sm text-red-600">{lastNameError}</p>
            {/if}
          </div>
        </div>

        <Separator />

        <div class="flex gap-3">
          <button
            type="button"
            class="flex-1 h-9 px-4 py-2 border border-input bg-background hover:bg-accent hover:text-accent-foreground shadow-sm rounded-md text-sm font-medium transition-colors inline-flex items-center justify-center gap-2 cursor-pointer disabled:pointer-events-none disabled:opacity-50"
            onclick={goBack}
            onkeydown={(e) => (e.key === "Enter" || e.key === " ") && goBack}
            disabled={isSubmitting}
          >
            <ArrowLeft class="h-4 w-4 mr-2" />
            Back
          </button>
          <button
            type="button"
            class="flex-1 h-9 px-4 py-2 bg-primary text-primary-foreground hover:bg-primary/90 shadow rounded-md text-sm font-medium transition-colors inline-flex items-center justify-center gap-2 cursor-pointer disabled:pointer-events-none disabled:opacity-50"
            onclick={confirmAcceptance}
            onkeydown={(e) =>
              (e.key === "Enter" || e.key === " ") && confirmAcceptance}
            disabled={isSubmitting || !formIsValid}
          >
            <CheckCircle class="h-4 w-4 mr-2" />
            {isSubmitting ? "Creating Account..." : "Join Project"}
          </button>
        </div>
      </CardContent>
    </Card>
  </div>
</div><|MERGE_RESOLUTION|>--- conflicted
+++ resolved
@@ -12,10 +12,7 @@
   import { Label } from "$lib/components/ui/label";
   import { Separator } from "$lib/components/ui/separator";
   import { CheckCircle, Mail, ArrowLeft } from "@lucide/svelte";
-<<<<<<< HEAD
-=======
   import { toast } from "svelte-sonner";
->>>>>>> fd6a4986
 
   export let invitation;
   export let project;
